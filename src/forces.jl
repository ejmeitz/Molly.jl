--- conflicted
+++ resolved
@@ -1,4 +1,3 @@
-<<<<<<< HEAD
 # See https://udel.edu/~arthij/MD.pdf for information on forces
 # See https://arxiv.org/pdf/1401.1181.pdf for applying forces to atoms
 # See Gromacs manual for other aspects of forces
@@ -8,6 +7,7 @@
     accelerations,
     LennardJones,
     SoftSphere,
+    Mie,
     Coulomb,
     Gravity,
     HarmonicBond,
@@ -85,109 +85,6 @@
     return forces
 end
 
-include("interactions/lennard_jones.jl")
-include("interactions/coulomb.jl")
-include("interactions/gravity.jl")
-include("interactions/soft_sphere.jl")
-include("interactions/harmonic_bond.jl")
-include("interactions/harmonic_angle.jl")
-include("interactions/torsion.jl")
-=======
-# See https://udel.edu/~arthij/MD.pdf for information on forces
-# See https://arxiv.org/pdf/1401.1181.pdf for applying forces to atoms
-# See Gromacs manual for other aspects of forces
-
-export
-    LennardJones,
-    force!,
-    SoftSphere,
-    Mie,
-    Coulomb,
-    Gravity,
-    HarmonicBond,
-    HarmonicAngle,
-    Torsion
-
-"Square of the non-bonded interaction distance cutoff in nm^2."
-const sqdist_cutoff_nb = 1.0 ^ 2
-
-"The constant for Coulomb interaction, 1/(4*π*ϵ0*ϵr)."
-const coulomb_const = 138.935458 / 70.0 # Treat ϵr as 70 for now
-
-"""
-    LennardJones(nl_only)
-
-The Lennard-Jones 6-12 interaction.
-"""
-struct LennardJones <: GeneralInteraction
-    nl_only::Bool
-end
-
-LennardJones() = LennardJones(false)
-
-"""
-    force!(forces, interaction, simulation, atom_i, atom_j)
-
-Update the force for an atom pair in response to a given interation type.
-Custom interaction types should implement this function.
-"""
-function force! end
-
-@fastmath @inbounds function force!(forces,
-                                    inter::LennardJones,
-                                    s::Simulation,
-                                    i::Integer,
-                                    j::Integer)
-    if iszero(s.atoms[i].σ) || iszero(s.atoms[j].σ) || i == j
-        return
-    end
-    σ = sqrt(s.atoms[i].σ * s.atoms[j].σ)
-    ϵ = sqrt(s.atoms[i].ϵ * s.atoms[j].ϵ)
-    dr = vector(s.coords[i], s.coords[j], s.box_size)
-    r2 = sum(abs2, dr)
-    r2 > sqdist_cutoff_nb && return
-    invr2 = inv(r2)
-    six_term = (σ ^ 2 * invr2) ^ 3
-    # Limit this to 100 as a fudge to stop it exploding
-    f = min((24ϵ * invr2) * (2 * six_term ^ 2 - six_term), 100)
-    fdr = f * dr
-    forces[i] -= fdr
-    forces[j] += fdr
-    return nothing
-end
-
-"""
-    SoftSphere(nl_only)
-
-The soft-sphere interaction.
-"""
-struct SoftSphere <: GeneralInteraction
-    nl_only::Bool
-end
-
-@fastmath @inbounds function force!(forces,
-                                    inter::SoftSphere,
-                                    s::Simulation,
-                                    i::Integer,
-                                    j::Integer)
-    if iszero(s.atoms[i].σ) || iszero(s.atoms[j].σ) || i == j
-        return
-    end
-    σ = sqrt(s.atoms[i].σ * s.atoms[j].σ)
-    ϵ = sqrt(s.atoms[i].ϵ * s.atoms[j].ϵ)
-    dr = vector(s.coords[i], s.coords[j], s.box_size)
-    r2 = sum(abs2, dr)
-    r2 > sqdist_cutoff_nb && return
-    invr2 = inv(r2)
-    six_term = (σ ^ 2 * invr2) ^ 3
-    # Limit this to 100 as a fudge to stop it exploding
-    f = min((24ϵ * invr2) * 2 * six_term ^ 2, 100)
-    fdr = f * dr
-    forces[i] -= fdr
-    forces[j] += fdr
-    return nothing
-end
-
 """
     Mie(m, n, nl_only)
 
@@ -231,149 +128,10 @@
     return nothing
 end
 
-"""
-    Coulomb(nl_only)
-
-The Coulomb electrostatic interaction.
-"""
-struct Coulomb <: GeneralInteraction
-    nl_only::Bool
-end
-
-@fastmath @inbounds function force!(forces,
-                                    inter::Coulomb,
-                                    s::Simulation,
-                                    i::Integer,
-                                    j::Integer)
-    i == j && return
-    dr = vector(s.coords[i], s.coords[j], s.box_size)
-    r2 = sum(abs2, dr)
-    r2 > sqdist_cutoff_nb && return
-    T = typeof(r2)
-    f = (T(coulomb_const) * s.atoms[i].charge * s.atoms[j].charge) / sqrt(r2 ^ 3)
-    fdr = f * dr
-    forces[i] -= fdr
-    forces[j] += fdr
-    return nothing
-end
-
-"""
-    Gravity(nl_only, G)
-
-The gravitational interaction.
-"""
-struct Gravity{T} <: GeneralInteraction
-    nl_only::Bool
-    G::T
-end
-
-function force!(forces,
-                inter::Gravity,
-                s::Simulation,
-                i::Integer,
-                j::Integer)
-    i == j && return
-    dr = vector(s.coords[i], s.coords[j], s.box_size)
-    f = -inter.G * s.atoms[i].mass * s.atoms[j].mass * inv(sum(abs2, dr))
-    fdr = f * normalize(dr)
-    forces[i] -= fdr
-    forces[j] += fdr
-    return nothing
-end
-
-"""
-    HarmonicBond(i, j, b0, kb)
-
-A harmonic bond between two atoms.
-"""
-struct HarmonicBond{T} <: SpecificInteraction
-    i::Int
-    j::Int
-    b0::T
-    kb::T
-end
-
-function force!(forces,
-                b::HarmonicBond,
-                s::Simulation)
-    ab = vector(s.coords[b.i], s.coords[b.j], s.box_size)
-    c = b.kb * (norm(ab) - b.b0)
-    f = c * normalize(ab)
-    forces[b.i] += f
-    forces[b.j] -= f
-    return nothing
-end
-
-"""
-    HarmonicAngle(i, j, k, th0, cth)
-
-A bond angle between three atoms.
-"""
-struct HarmonicAngle{T} <: SpecificInteraction
-    i::Int
-    j::Int
-    k::Int
-    th0::T
-    cth::T
-end
-
-# Sometimes domain error occurs for acos if the value is > 1.0 or < -1.0
-acosbound(x::Real) = acos(clamp(x, -1, 1))
-
-function force!(forces,
-                a::HarmonicAngle,
-                s::Simulation)
-    ba = vector(s.coords[a.j], s.coords[a.i], s.box_size)
-    bc = vector(s.coords[a.j], s.coords[a.k], s.box_size)
-    pa = normalize(ba × (ba × bc))
-    pc = normalize(-bc × (ba × bc))
-    angle_term = -a.cth * (acosbound(dot(ba, bc) / (norm(ba) * norm(bc))) - a.th0)
-    fa = (angle_term / norm(ba)) * pa
-    fc = (angle_term / norm(bc)) * pc
-    fb = -fa - fc
-    forces[a.i] += fa
-    forces[a.j] += fb
-    forces[a.k] += fc
-    return nothing
-end
-
-"""
-    Torsion(i, j, k, l, f1, f2, f3, f4)
-
-A dihedral torsion angle between four atoms.
-"""
-struct Torsion{T} <: SpecificInteraction
-    i::Int
-    j::Int
-    k::Int
-    l::Int
-    f1::T
-    f2::T
-    f3::T
-    f4::T
-end
-
-function force!(forces,
-                d::Torsion,
-                s::Simulation)
-    ba = vector(s.coords[d.j], s.coords[d.i], s.box_size)
-    bc = vector(s.coords[d.j], s.coords[d.k], s.box_size)
-    dc = vector(s.coords[d.l], s.coords[d.k], s.box_size)
-    p1 = normalize(ba × bc)
-    p2 = normalize(-dc × -bc)
-    θ = atan(dot((-ba × bc) × (bc × -dc), normalize(bc)), dot(-ba × bc, bc × -dc))
-    angle_term = (d.f1*sin(θ) - 2*d.f2*sin(2*θ) + 3*d.f3*sin(3*θ)) / 2
-    fa = (angle_term / (norm(ba) * sin(acosbound(dot(ba, bc) / (norm(ba) * norm(bc)))))) * p1
-    # fd clashes with a function name
-    f_d = (angle_term / (norm(dc) * sin(acosbound(dot(bc, dc) / (norm(bc) * norm(dc)))))) * p2
-    oc = bc / 2
-    tc = -(oc × f_d + (-dc × f_d) / 2 + (ba × fa) / 2)
-    fc = (1 / dot(oc, oc)) * (tc × oc)
-    fb = -fa - fc - f_d
-    forces[d.i] += fa
-    forces[d.j] += fb
-    forces[d.k] += fc
-    forces[d.l] += f_d
-    return nothing
-end
->>>>>>> 8bf1b1d3
+include("interactions/lennard_jones.jl")
+include("interactions/coulomb.jl")
+include("interactions/gravity.jl")
+include("interactions/soft_sphere.jl")
+include("interactions/harmonic_bond.jl")
+include("interactions/harmonic_angle.jl")
+include("interactions/torsion.jl")