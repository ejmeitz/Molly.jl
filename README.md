# Molly.jl

[![Build status](https://github.com/JuliaMolSim/Molly.jl/workflows/CI/badge.svg)](https://github.com/JuliaMolSim/Molly.jl/actions)
[![Coverage status](https://codecov.io/gh/JuliaMolSim/Molly.jl/branch/master/graph/badge.svg?token=RD9XF0W90L)](https://codecov.io/gh/JuliaMolSim/Molly.jl)
[![Latest release](https://img.shields.io/github/release/JuliaMolSim/Molly.jl.svg)](https://github.com/JuliaMolSim/Molly.jl/releases/latest)
[![License](https://img.shields.io/badge/license-MIT-green.svg)](https://github.com/JuliaMolSim/Molly.jl/blob/master/LICENSE.md)
[![Documentation stable](https://img.shields.io/badge/docs-stable-blue.svg)](https://JuliaMolSim.github.io/Molly.jl/stable)
[![Documentation dev](https://img.shields.io/badge/docs-dev-blue.svg)](https://JuliaMolSim.github.io/Molly.jl/dev)

Much of science can be explained by the movement and interaction of molecules.
Molecular dynamics (MD) is a computational technique used to explore these phenomena, from noble gases to biological macromolecules.
Molly.jl is a pure Julia package for MD, and for the simulation of physical systems more broadly.

At the minute the package is a proof of concept for MD in Julia.
**It is not production ready**, though it can do some cool things and is under active development.
Implemented features include:
- Non-bonded interactions - Lennard-Jones Van der Waals/repulsion force, electrostatic Coulomb potential and reaction field, gravitational potential, soft sphere potential, Mie potential.
- Bonded interactions - covalent bonds, bond angles, torsion angles.
- Interface to allow definition of new interactions, simulators, thermostats, neighbor finders, loggers etc.
- Read in OpenMM force field files and coordinate files supported by [Chemfiles.jl](https://github.com/chemfiles/Chemfiles.jl). There is also some support for Gromacs files.
- Andersen, Berendsen and velocity rescaling thermostats.
- Verlet, velocity Verlet, Störmer-Verlet and Langevin integrators.
- Steepest descent energy minimization.
- Periodic boundary conditions in a cubic box.
- Various neighbor list implementations to speed up calculation of non-bonded forces.
- Implicit solvent GBSA methods.
- [Unitful.jl](https://github.com/PainterQubits/Unitful.jl) compatibility so numbers have physical meaning.
- Automatic multithreading.
- GPU acceleration on CUDA-enabled devices.
- Run with Float64 or Float32.
- Some analysis functions, e.g. RDF.
- Visualise simulations as animations.
- Physical agent-based modelling.
- Differentiable molecular simulation. This is a unique feature of the package and the focus of its current development.

Features not yet implemented include:
- Simulators such as REMD and metadynamics.
- Other temperature or pressure coupling methods.
- Protein preparation - solvent box, add hydrogens etc.
- Quantum mechanical modelling.
- Constrained bonds and angles.
- Domain decomposition algorithms.
- Alchemical free energy calculations.
- High test coverage.
- API stability.
- High GPU performance.

## Installation

[Julia](https://julialang.org/downloads) is required, with Julia v1.7 or later required to get the latest version of Molly.
Install Molly from the Julia REPL.
Enter the package mode by pressing `]` and run `add Molly`.

## Usage

Some examples are given here, see [the documentation](https://juliamolsim.github.io/Molly.jl/stable/docs) for more on how to use the package.

Simulation of a Lennard-Jones fluid:
```julia
using Molly

n_atoms = 100
boundary = CubicBoundary(2.0u"nm", 2.0u"nm", 2.0u"nm")
temp = 298.0u"K"
atom_mass = 10.0u"u"

atoms = [Atom(mass=atom_mass, σ=0.3u"nm", ϵ=0.2u"kJ * mol^-1") for i in 1:n_atoms]
coords = place_atoms(n_atoms, boundary, 0.3u"nm")
velocities = [velocity(atom_mass, temp) for i in 1:n_atoms]
pairwise_inters = (LennardJones(),)
simulator = VelocityVerlet(
    dt=0.002u"ps",
    coupling=AndersenThermostat(temp, 1.0u"ps"),
)

sys = System(
    atoms=atoms,
    pairwise_inters=pairwise_inters,
    coords=coords,
    velocities=velocities,
<<<<<<< HEAD
    boundary=boundary,
    loggers=Dict("temp" => TemperatureLogger(100)),
=======
    box_size=box_size,
    loggers=(temp = TemperatureLogger(100)),
>>>>>>> cb8b3872
)

simulate!(sys, simulator, 10_000)
```

Simulation of a protein:
```julia
using Molly

sys = System(
    joinpath(dirname(pathof(Molly)), "..", "data", "5XER", "gmx_coords.gro"),
    joinpath(dirname(pathof(Molly)), "..", "data", "5XER", "gmx_top_ff.top");
    loggers=(
        temp = TemperatureLogger(10),
        writer = StructureWriter(10, "traj_5XER_1ps.pdb"),
    ),
)

temp = 298.0u"K"
random_velocities!(sys, temp)
simulator = VelocityVerlet(
    dt=0.0002u"ps",
    coupling=AndersenThermostat(temp, 1.0u"ps"),
)

simulate!(sys, simulator, 5_000)
```

The above 1 ps simulation looks something like this when you view it in [VMD](https://www.ks.uiuc.edu/Research/vmd):
![MD simulation](https://github.com/JuliaMolSim/Molly.jl/raw/master/data/5XER/sim_1ps.gif)

## Contributing

Contributions are very welcome - see the [roadmap issue](https://github.com/JuliaMolSim/Molly.jl/issues/2) for more.

Join the #molly channel on the [JuliaMolSim Slack](https://join.slack.com/t/juliamolsim/shared_invite/zt-19xb8u1u8-~Nua4TH~kj29NXO7mSTQHg) to discuss the usage and development of Molly.jl.<|MERGE_RESOLUTION|>--- conflicted
+++ resolved
@@ -78,13 +78,8 @@
     pairwise_inters=pairwise_inters,
     coords=coords,
     velocities=velocities,
-<<<<<<< HEAD
     boundary=boundary,
-    loggers=Dict("temp" => TemperatureLogger(100)),
-=======
-    box_size=box_size,
-    loggers=(temp = TemperatureLogger(100)),
->>>>>>> cb8b3872
+    loggers=(temp=TemperatureLogger(100)),
 )
 
 simulate!(sys, simulator, 10_000)
