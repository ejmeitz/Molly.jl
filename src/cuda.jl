--- conflicted
+++ resolved
@@ -1,5 +1,6 @@
 # CUDA.jl kernels
 const WARPSIZE = UInt32(32)
+const MAX_THREADS_PER_BLOCK = CUDA.attribute(device(), CUDA.DEVICE_ATTRIBUTE_MAX_THREADS_PER_BLOCK)
 const MAX_THREADS_PER_BLOCK = CUDA.attribute(device(), CUDA.DEVICE_ATTRIBUTE_MAX_THREADS_PER_BLOCK)
 
 macro shfl_multiple_sync(mask, target, width, vars...)
@@ -19,12 +20,7 @@
 CUDA.shfl_recurse(op, x::SVector{3, C}) where C = SVector{3, C}(op(x[1]), op(x[2]), op(x[3]))
 
 function cuda_threads_blocks_pairwise(n_neighbors)
-<<<<<<< HEAD
     n_threads_gpu = min(n_neighbors, parse(Int, get(ENV, "MOLLY_GPUNTHREADS_PAIRWISE", "512")))
-=======
-    n_threads_gpu = min(n_neighbors, parse(Int, get(ENV, "MOLLY_GPUNTHREADS_PAIRWISE", "$MAX_THREADS_PER_BLOCK")))
-    n_threads_gpu = cld(n_threads_gpu, WARPSIZE) * WARPSIZE  # Has to be a multiple of WARPSIZE
->>>>>>> 9937408e
     n_blocks = cld(n_neighbors, n_threads_gpu)
     return n_threads_gpu, n_blocks
 end
@@ -44,87 +40,26 @@
         kernel = @cuda launch=false pairwise_force_kernel_nonl!(
             fs_mat, coords, atoms, boundary, pairwise_inters, Val(D), Val(force_units))
         conf = launch_configuration(kernel.fun)
-<<<<<<< HEAD
         threads_basic = parse(Int, get(ENV, "MOLLY_GPUNTHREADS_PAIRWISE", "512"))
-=======
-        threads_basic = parse(Int, get(ENV, "MOLLY_GPUNTHREADS_PAIRWISE", "$MAX_THREADS_PER_BLOCK"))
->>>>>>> 9937408e
         nthreads = min(length(atoms), threads_basic, conf.threads)
         nthreads = cld(nthreads, WARPSIZE) * WARPSIZE
         n_blocks_i = cld(length(atoms), WARPSIZE)
         n_blocks_j = cld(length(atoms), nthreads)
         kernel(fs_mat, coords, atoms, boundary, pairwise_inters, Val(D), Val(force_units);
             threads=nthreads, blocks=(n_blocks_i, n_blocks_j))
+        n_blocks_j = cld(length(atoms), nthreads)
+        kernel(fs_mat, coords, atoms, boundary, pairwise_inters, Val(D), Val(force_units);
+            threads=nthreads, blocks=(n_blocks_i, n_blocks_j))
     else
-<<<<<<< HEAD
         n_threads_gpu, n_blocks = cuda_threads_blocks_pairwise(length(nbs))
         CUDA.@sync @cuda threads=n_threads_gpu blocks=n_blocks pairwise_force_kernel_nl!(
-=======
-        threads_basic = parse(Int, get(ENV, "MOLLY_GPUNTHREADS_PAIRWISE", "$MAX_THREADS_PER_BLOCK"))
-        nthreads = min(max_per_atom, threads_basic)
-        nblocks = length(atoms)
-        CUDA.@sync @cuda threads=nthreads blocks=nblocks pairwise_force_kernel_nl!(
->>>>>>> 9937408e
                 fs_mat, coords, atoms, boundary, pairwise_inters, nbs, Val(D), Val(force_units))
     end
     return fs_mat
 end
 
-<<<<<<< HEAD
 function pairwise_force_kernel_nl!(forces, coords_var, atoms_var, boundary, inters,
                                 neighbors_var, ::Val{D}, ::Val{F}) where {D, F}
-=======
-# function pairwise_force_kernel_nl!(forces::AbstractArray{T}, coords_var, atoms_var, boundary, inters,
-#                                    neighbors, ::Val{D}, ::Val{F}) where {T, D, F}
-#     coords = CUDA.Const(coords_var)
-#     atoms = CUDA.Const(atoms_var)
-#     n_atoms = length(atoms)
-
-#     tidx = threadIdx().x
-#     threads = blockDim().x
-#     i_0_block = (blockIdx().x - 1) * warpsize()
-#     j_0_block = (blockIdx().y - 1) * threads
-#     warpidx = cld(tidx, warpsize())
-
-#     forces_shmem = @cuStaticSharedMem(T, (3, 1024))
-#     @inbounds begin
-#         forces_shmem[1, tidx] = zero(T)
-#         forces_shmem[2, tidx] = zero(T)
-#         forces_shmem[3, tidx] = zero(T)
-#     end
-
-#     # The current tile that the warp is calculating
-#     i_0_tile = i_0_block
-#     j_0_tile = j_0_block + (warpidx - 1) * warpsize()
-#     i = i_0_tile + laneid()
-
-#     if i <= n_atoms
-#         iptr = neighbors.colPtr[i]
-#         nnzi = neighbors.colPtr[i+1] - neighbors.colPtr[i]
-#         njs_tile = min(warpsize(), nnzi - j_0_tile)
-#         atom_i, coord_i = atoms[i], coords[i]
-
-#         for del_j in 1:njs_tile
-#             j = neighbors.rowVal[iptr + j_0_tile + del_j - 1]
-#             special = neighbors.nzVal[iptr + j_0_tile + del_j - 1]
-#             atom_j, coord_j = atoms[j], coords[j]
-#             f = sum_pairwise_forces(inters, coord_i, coord_j, atom_i, atom_j, boundary, special, Val(F))
-#             for dim in 1:D
-#                 forces_shmem[dim, tidx] += -ustrip(f[dim])
-#             end
-#         end
-
-#         for dim in 1:D
-#             Atomix.@atomic :monotonic forces[dim, i] += forces_shmem[dim, tidx]
-#         end
-#     end
-
-#     return nothing
-# end
-
-function pairwise_force_kernel_nl!(forces::AbstractArray{T}, coords_var::AbstractArray{C}, atoms_var::AbstractArray{A},
-                                   boundary, inters, neighbors, ::Val{D}, ::Val{F}) where {T, C, A, D, F}
->>>>>>> 9937408e
     coords = CUDA.Const(coords_var)
     atoms = CUDA.Const(atoms_var)
 
@@ -197,6 +132,7 @@
 
 function pairwise_force_kernel_nonl!(forces::AbstractArray{T}, coords_var, atoms_var, boundary, inters,
                                      ::Val{D}, ::Val{F}) where {T, D, F}
+                                     ::Val{D}, ::Val{F}) where {T, D, F}
     coords = CUDA.Const(coords_var)
     atoms = CUDA.Const(atoms_var)
     n_atoms = length(atoms)
@@ -207,6 +143,11 @@
     warpidx = cld(tidx, warpsize())
     j_0_tile = j_0_block + (warpidx - 1) * warpsize()
     i = i_0_tile + laneid()
+    i_0_tile = (blockIdx().x - 1) * warpsize()
+    j_0_block = (blockIdx().y - 1) * blockDim().x
+    warpidx = cld(tidx, warpsize())
+    j_0_tile = j_0_block + (warpidx - 1) * warpsize()
+    i = i_0_tile + laneid()
 
     forces_shmem = @cuStaticSharedMem(T, (3, 1024))
     @inbounds for dim in 1:3
@@ -214,7 +155,9 @@
     end
 
     if i_0_tile + warpsize() > n_atoms || j_0_tile + warpsize() > n_atoms
+    if i_0_tile + warpsize() > n_atoms || j_0_tile + warpsize() > n_atoms
         @inbounds if i <= n_atoms
+            njs = min(warpsize(), n_atoms - j_0_tile)
             njs = min(warpsize(), n_atoms - j_0_tile)
             atom_i, coord_i = atoms[i], coords[i]
             for del_j in 1:njs
@@ -222,6 +165,7 @@
                 if i != j
                     atom_j, coord_j = atoms[j], coords[j]
                     f = sum_pairwise_forces(inters, coord_i, coord_j, atom_i, atom_j, boundary, false, Val(F))
+                    f = sum_pairwise_forces(inters, coord_i, coord_j, atom_i, atom_j, boundary, false, Val(F))
                     for dim in 1:D
                         forces_shmem[dim, tidx] += -ustrip(f[dim])
                     end
@@ -235,7 +179,10 @@
     else
         j = j_0_tile + laneid()
         tilesteps = warpsize()
+        j = j_0_tile + laneid()
+        tilesteps = warpsize()
         if i_0_tile == j_0_tile  # To not compute i-i forces
+            j = j_0_tile + laneid() % warpsize() + 1
             j = j_0_tile + laneid() % warpsize() + 1
             tilesteps -= 1
         end
@@ -244,16 +191,13 @@
         coord_j = coords[j]
         @inbounds for _ in 1:tilesteps  
             sync_warp()
-<<<<<<< HEAD
             atom_j = atoms[j]
-=======
-            atom_j = atoms[j]  # Shuffling this by reconstruction makes performance worse
->>>>>>> 9937408e
             f = sum_pairwise_forces(inters, coord_i, coord_j, atom_i, atom_j, boundary, false, Val(F))
             for dim in 1:D
                 forces_shmem[dim, tidx] += -ustrip(f[dim])
             end
             @shfl_multiple_sync(FULL_MASK, laneid() + 1, warpsize(), j, coord_j)
+            @shfl_multiple_sync(FULL_MASK, laneid() + 1, warpsize(), j, coord_j)
         end
 
         @inbounds for dim in 1:D
@@ -264,14 +208,22 @@
     return nothing
 end
 
+@inline function sum_pairwise_forces(inters, coord_i, coord_j, atom_i, atom_j,
+                                    boundary, special, ::Val{F}) where F
 @inline function sum_pairwise_forces(inters, coord_i, coord_j, atom_i, atom_j,
                                     boundary, special, ::Val{F}) where F
     dr = vector(coord_i, coord_j, boundary)
     f_tuple = ntuple(length(inters)) do inter_type_i
         force_gpu(inters[inter_type_i], dr, coord_i, coord_j, atom_i, atom_j, boundary, special)
-    end
+    f_tuple = ntuple(length(inters)) do inter_type_i
+        force_gpu(inters[inter_type_i], dr, coord_i, coord_j, atom_i, atom_j, boundary, special)
+    end
+    f = sum(f_tuple)
     f = sum(f_tuple)
     if unit(f[1]) != F
+        # This triggers an error but it isn't printed
+        # See https://discourse.julialang.org/t/error-handling-in-cuda-kernels/79692
+        #   for how to throw a more meaningful error
         # This triggers an error but it isn't printed
         # See https://discourse.julialang.org/t/error-handling-in-cuda-kernels/79692
         #   for how to throw a more meaningful error
