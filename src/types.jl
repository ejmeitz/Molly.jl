--- conflicted
+++ resolved
@@ -404,22 +404,6 @@
 
 CUDA.Const(nl::NoNeighborList) = nl
 
-<<<<<<< HEAD
-=======
-struct NeighborListCSC{T}
-    n::Int
-    max_pc::Int
-    list::T
-end
-
-NeighborListCSC(csc::T, mpc, n) where T = NeighborListCSC{T}(n, mpc, csc)
-Base.length(nl::NeighborListCSC) = nl.n
-max_per_column(nl::NeighborListCSC) = nl.max_pc
-
-function Base.show(io::IO, nl::NeighborListCSC)
-    print(io, "NeighborListCSC with ", nl.n, " pairs, stored internally using a ", typeof(nl.list))
-end
->>>>>>> 9937408e
 
 # Convert the Boltzmann constant k to suitable units and float type
 function convert_k_units(T, k, energy_units)
